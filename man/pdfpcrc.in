--- conflicted
+++ resolved
@@ -82,17 +82,14 @@
 .TP
 .B time-of-day
 see
-<<<<<<< HEAD
+
 .B pdfpc(1)
-=======
-.B pdfpcrc(5)
 .TP
 .B timer-pace-color
 Enable color hints of the timer, continuously indicating whether the
 presentation is progressing according to the expected pace (bool, Default true).
 See the timer operation description in
 .B pdfpc(1).
->>>>>>> d7ab88a2
 
 .SH EXAMPLES
 
