--- conflicted
+++ resolved
@@ -159,13 +159,7 @@
                 presentation_monitor = 0;
             }
 
-<<<<<<< HEAD
-            SlidesNotes notes = new SlidesNotes(Options.notes_fname);
-
             if ( Options.single_screen == 100 && Gdk.Screen.get_default().get_n_monitors() > 1 ) {
-=======
-            if ( Gdk.Screen.get_default().get_n_monitors() > 1 ) {
->>>>>>> 2f74579b
                 this.presentation_window = 
                     this.create_presentation_window( args[1], presentation_monitor );
                 this.presenter_window = 
